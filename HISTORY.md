--- conflicted
+++ resolved
@@ -1,10 +1,7 @@
 ### mlpack ?.?.?
 ###### ????-??-??
-<<<<<<< HEAD
-
   * Added Pixel Shuffle layer (#2563).
 
-=======
   * Add Adjusted R squared functionality to R2Score::Evaluate (#2624).
 
   * Disabled all the bindings by default in CMake (#2782).
@@ -23,7 +20,6 @@
 
 ### mlpack 3.4.2
 ###### 2020-10-26
->>>>>>> 287c3bcf
   * Added Mean Absolute Percentage Error.
 
   * Added Softmin activation function as layer in ann/layer.
@@ -42,7 +38,6 @@
 
 ### mlpack 3.4.0
 ###### 2020-09-01
-
   * Issue warnings when metrics produce NaNs in KFoldCV (#2595).
 
   * Added bindings for _R_ during Google Summer of Code (#2556).
