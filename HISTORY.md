--- conflicted
+++ resolved
@@ -1,10 +1,8 @@
 ### mlpack ?.?.?
 ###### ????-??-??
-<<<<<<< HEAD
   * Enforce CMake version check for ensmallen (#2032).
-=======
+
   * Fix CMake check for Armadillo version (#2029).
->>>>>>> ff4a0332
 
 ### mlpack 3.2.0
 ###### 2019-09-25
