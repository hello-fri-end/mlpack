--- conflicted
+++ resolved
@@ -115,15 +115,10 @@
     " - 'z_score'  -- Z-Score Normalization\n"
     "\n"
     "A trained model may be saved to with the " +
-<<<<<<< HEAD
-    PRINT_PARAM_STRING("output_model") + " output parameter.",
-    // Example.
-=======
     PRINT_PARAM_STRING("output_model") + " output parameter.");
 
 // Example.
 BINDING_EXAMPLE(
->>>>>>> e5d138a3
     "To train a CF model on a dataset " + PRINT_DATASET("training_set") + " "
     "using NMF for decomposition and saving the trained model to " +
     PRINT_MODEL("model") + ", one could call: "
