/**
 * @file methods/preprocess/preprocess_describe_main.cpp
 * @author Keon Kim
 *
 * Descriptive Statistics Class and binding.
 *
 * mlpack is free software; you may redistribute it and/or modify it under the
 * terms of the 3-clause BSD license.  You should have received a copy of the
 * 3-clause BSD license along with mlpack.  If not, see
 * http://www.opensource.org/licenses/BSD-3-Clause for more information.
 */
#include <mlpack/prereqs.hpp>
#include <mlpack/core/util/io.hpp>
#include <mlpack/core/util/mlpack_main.hpp>

#include <boost/format.hpp>
#include <boost/lexical_cast.hpp>

using namespace mlpack;
using namespace mlpack::data;
using namespace mlpack::util;
using namespace std;
using namespace boost;

// Program Name.
BINDING_NAME("Descriptive Statistics");

// Short description.
BINDING_SHORT_DESC(
    "A utility for printing descriptive statistics about a dataset.  This "
    "prints a number of details about a dataset in a tabular format.");

// Long description.
BINDING_LONG_DESC(
    "This utility takes a dataset and prints out the descriptive statistics "
    "of the data. Descriptive statistics is the discipline of quantitatively "
    "describing the main features of a collection of information, or the "
    "quantitative description itself. The program does not modify the original "
    "file, but instead prints out the statistics to the console. The printed "
    "result will look like a table."
    "\n\n"
    "Optionally, width and precision of the output can be adjusted by a user "
    "using the " + PRINT_PARAM_STRING("width") + " and " +
    PRINT_PARAM_STRING("precision") + " parameters. A user can also select a "
    "specific dimension to analyze if there are too many dimensions. The " +
    PRINT_PARAM_STRING("population") + " parameter can be specified when the "
    "dataset should be considered as a population.  Otherwise, the dataset "
<<<<<<< HEAD
    "will be considered as a sample.",
    // Example.
=======
    "will be considered as a sample.");

// Example.
BINDING_EXAMPLE(
>>>>>>> e5d138a3
    "So, a simple example where we want to print out statistical facts about "
    "the dataset " + PRINT_DATASET("X") + " using the default settings, we "
    "could run "
    "\n\n" +
    PRINT_CALL("preprocess_describe", "input", "X", "verbose", true) +
    "\n\n"
    "If we want to customize the width to 10 and precision to 5 and consider "
    "the dataset as a population, we could run"
    "\n\n" +
    PRINT_CALL("preprocess_describe", "input", "X", "width", 10, "precision", 5,
        "verbose", true));

// See also...
BINDING_SEE_ALSO("@preprocess_binarize", "#preprocess_binarize");
BINDING_SEE_ALSO("@preprocess_imputer", "#preprocess_imputer");
BINDING_SEE_ALSO("@preprocess_split", "#preprocess_split");

// Define parameters for data.
PARAM_MATRIX_IN_REQ("input", "Matrix containing data,", "i");
PARAM_INT_IN("dimension", "Dimension of the data. Use this to specify a "
    "dimension", "d", 0);
PARAM_INT_IN("precision", "Precision of the output statistics.", "p", 4);
PARAM_INT_IN("width", "Width of the output table.", "w", 8);
PARAM_FLAG("population", "If specified, the program will calculate statistics "
    "assuming the dataset is the population. By default, the program will "
    "assume the dataset as a sample.", "P");
PARAM_FLAG("row_major", "If specified, the program will calculate statistics "
    "across rows, not across columns.  (Remember that in mlpack, a column "
    "represents a point, so this option is generally not necessary.)", "r");

/**
 * Calculates the sum of deviations to the Nth Power.
 *
 * @param input Vector that captures a dimension of a dataset.
 * @param rowMean Mean of the given vector.
 * @param n Degree of power.
 * @return sum of nth power deviations.
 */
double SumNthPowerDeviations(const arma::rowvec& input,
                             const double& fMean,
                             size_t n)
{
  return arma::sum(arma::pow(input - fMean, static_cast<double>(n)));
}

/**
 * Calculates Skewness of the given vector.
 *
 * @param input Vector that captures a dimension of a dataset
 * @param rowStd Standard Deviation of the given vector.
 * @param rowMean Mean of the given vector.
 * @return Skewness of the given vector.
 */
double Skewness(const arma::rowvec& input,
                const double& fStd,
                const double& fMean,
                const bool population)
{
  double skewness = 0;
  const double S3 = pow(fStd, 3);
  const double M3 = SumNthPowerDeviations(input, fMean, 3);
  const double n = input.n_elem;
  if (population)
  {
    // Calculate population skewness
    skewness = M3 / (n * S3);
  }
  else
  {
    // Calculate sample skewness.
    skewness = n * M3 / ((n - 1) * (n - 2) * S3);
  }
  return skewness;
}

/**
 * Calculates excess kurtosis of the given vector.
 *
 * @param input Vector that captures a dimension of a dataset
 * @param rowStd Standard Deviation of the given vector.
 * @param rowMean Mean of the given vector.
 * @return Kurtosis of the given vector.
 */
double Kurtosis(const arma::rowvec& input,
                const double& fStd,
                const double& fMean,
                const bool population)
{
  double kurtosis = 0;
  const double M4 = SumNthPowerDeviations(input, fMean, 4);
  const double n = input.n_elem;
  if (population)
  {
    // Calculate population excess kurtosis.
    const double M2 = SumNthPowerDeviations(input, fMean, 2);
    kurtosis = n * (M4 / pow(M2, 2)) - 3;
  }
  else
  {
    // Calculate sample excess kurtosis.
    const double S4 = pow(fStd, 4);
    const double norm3 = (3 * (n - 1) * (n - 1)) / ((n - 2) * (n - 3));
    const double normC = (n * (n + 1)) / ((n - 1) * (n - 2) * (n - 3));
    const double normM = M4 / S4;
    kurtosis = normC * normM - norm3;
  }
  return kurtosis;
}

/**
 * Calculates standard error of standard deviation.
 *
 * @param input Vector that captures a dimension of a dataset
 * @param rowStd Standard Deviation of the given vector.
 * @return Standard error of the stanrdard devation of the given vector.
 */
double StandardError(const size_t size, const double& fStd)
{
  return fStd / sqrt(size);
}

static void mlpackMain()
{
  const size_t dimension = static_cast<size_t>(IO::GetParam<int>("dimension"));
  const size_t precision = static_cast<size_t>(IO::GetParam<int>("precision"));
  const size_t width = static_cast<size_t>(IO::GetParam<int>("width"));
  const bool population = IO::HasParam("population");
  const bool rowMajor = IO::HasParam("row_major");

  // Load the data.
  arma::mat& data = IO::GetParam<arma::mat>("input");

  // Generate boost format recipe.
  const string widthPrecision("%-" + to_string(width) + "." +
      to_string(precision));
  const string widthOnly("%-" + to_string(width) + ".");
  string stringFormat = "";
  string numberFormat = "";

  // We are going to print 11 different categories.
  for (size_t i = 0; i < 11; ++i)
  {
    stringFormat += widthOnly + "s";
    numberFormat += widthPrecision + "f";
  }

  Timer::Start("statistics");
  // Print the headers.
  Log::Info << boost::format(stringFormat)
      % "dim" % "var" % "mean" % "std" % "median" % "min" % "max"
      % "range" % "skew" % "kurt" % "SE" << endl;

  // Lambda function to print out the results.
  auto PrintStatResults = [&](size_t dim, bool rowMajor)
  {
    arma::rowvec feature;
    if (rowMajor)
      feature = arma::conv_to<arma::rowvec>::from(data.col(dim));
    else
      feature = data.row(dim);

    // f at the front of the variable names means "feature".
    const double fMax = arma::max(feature);
    const double fMin = arma::min(feature);
    const double fMean = arma::mean(feature);
    const double fStd = arma::stddev(feature, population);

    // Print statistics of the given dimension.
    Log::Info << boost::format(numberFormat)
        % dim
        % arma::var(feature, population)
        % fMean
        % fStd
        % arma::median(feature)
        % fMin
        % fMax
        % (fMax - fMin) // range
        % Skewness(feature, fStd, fMean, population)
        % Kurtosis(feature, fStd, fMean, population)
        % StandardError(feature.n_elem, fStd)
        << endl;
  };

  // If the user specified dimension, describe statistics of the given
  // dimension. If a dimension is not specified, describe all dimensions.
  if (IO::HasParam("dimension"))
  {
    PrintStatResults(dimension, rowMajor);
  }
  else
  {
    const size_t dimensions = rowMajor ? data.n_cols : data.n_rows;
    for (size_t i = 0; i < dimensions; ++i)
    {
      PrintStatResults(i, rowMajor);
    }
  }
  Timer::Stop("statistics");
}<|MERGE_RESOLUTION|>--- conflicted
+++ resolved
@@ -45,15 +45,10 @@
     "specific dimension to analyze if there are too many dimensions. The " +
     PRINT_PARAM_STRING("population") + " parameter can be specified when the "
     "dataset should be considered as a population.  Otherwise, the dataset "
-<<<<<<< HEAD
-    "will be considered as a sample.",
-    // Example.
-=======
     "will be considered as a sample.");
 
 // Example.
 BINDING_EXAMPLE(
->>>>>>> e5d138a3
     "So, a simple example where we want to print out statistical facts about "
     "the dataset " + PRINT_DATASET("X") + " using the default settings, we "
     "could run "
