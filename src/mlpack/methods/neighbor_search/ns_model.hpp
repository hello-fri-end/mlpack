/**
 * @file ns_model.hpp
 * @author Ryan Curtin
 *
 * This is a model for nearest or furthest neighbor search.  It is useful in
 * that it provides an easy way to serialize a model, abstracts away the
 * different types of trees, and also reflects the NeighborSearch API and
 * automatically directs to the right tree type.
 */
#ifndef MLPACK_METHODS_NEIGHBOR_SEARCH_NS_MODEL_HPP
#define MLPACK_METHODS_NEIGHBOR_SEARCH_NS_MODEL_HPP

#include <mlpack/core/tree/binary_space_tree.hpp>
#include <mlpack/core/tree/cover_tree.hpp>
#include <mlpack/core/tree/rectangle_tree.hpp>
#include <boost/variant.hpp>
#include "neighbor_search.hpp"

namespace mlpack {
namespace neighbor {

/**
 * Alias template for euclidean neighbor search.
 */
template<typename SortPolicy,
         template<typename TreeMetricType,
                  typename TreeStatType,
                  typename TreeMatType> class TreeType>
using NSType = NeighborSearch<SortPolicy,
                              metric::EuclideanDistance,
                              arma::mat,
                              TreeType,
                              TreeType<metric::EuclideanDistance,
                                  NeighborSearchStat<SortPolicy>,
                                  arma::mat>::template DualTreeTraverser>;

template<typename SortPolicy>
struct NSModelName
{
  static const std::string Name() { return "neighbor_search_model"; }
};

template<>
struct NSModelName<NearestNeighborSort>
{
  static const std::string Name() { return "nearest_neighbor_search_model"; }
};

template<>
struct NSModelName<FurthestNeighborSort>
{
  static const std::string Name() { return "furthest_neighbor_search_model"; }
};

/**
 * MonoSearchVisitor executes a monochromatic neighbor search on the given
 * NSType. We don't make any difference for different instantiations of NSType.
 */
class MonoSearchVisitor : public boost::static_visitor<void>
{
 private:
  //! Number of neighbors to search for.
  const size_t k;
  //! Result matrix for neighbors.
  arma::Mat<size_t>& neighbors;
  //! Result matrix for distances.
  arma::mat& distances;

 public:
  //! Perform monochromatic nearest neighbor search.
  template<typename NSType>
  void operator()(NSType* ns) const;

  //! Construct the MonoSearchVisitor object with the given parameters.
  MonoSearchVisitor(const size_t k,
                    arma::Mat<size_t>& neighbors,
                    arma::mat& distances) :
      k(k),
      neighbors(neighbors),
      distances(distances)
  {};
};

/**
 * BiSearchVisitor executes a bichromatic neighbor search on the given NSType.
 * We use template specialization to differenciate those tree types that
 * accept leafSize as a parameter. In these cases, before doing neighbor search,
 * a query tree with proper leafSize is built from the querySet.
 */
template<typename SortPolicy>
class BiSearchVisitor : public boost::static_visitor<void>
{
 private:
  //! The query set for the bichromatic search.
  const arma::mat& querySet;
  //! The number of neighbors to search for.
  const size_t k;
  //! The result matrix for neighbors.
  arma::Mat<size_t>& neighbors;
  //! The result matrix for distances.
  arma::mat& distances;
  //! The number of points in a leaf (for BinarySpaceTrees).
  const size_t leafSize;

  //! Bichromatic neighbor search on the given NSType considering the leafSize.
  template<typename NSType>
  void SearchLeaf(NSType* ns) const;

 public:
  //! Alias template necessary for visual c++ compiler.
  template<template<typename TreeMetricType,
                    typename TreeStatType,
                    typename TreeMatType> class TreeType>
  using NSTypeT = NSType<SortPolicy, TreeType>;

  //! Default Bichromatic neighbor search on the given NSType instance.
  template<template<typename TreeMetricType,
                    typename TreeStatType,
                    typename TreeMatType> class TreeType>
  void operator()(NSTypeT<TreeType>* ns) const;

  //! Bichromatic neighbor search on the given NSType specialized for KDTrees.
  void operator()(NSTypeT<tree::KDTree>* ns) const;

  //! Bichromatic neighbor search on the given NSType specialized for BallTrees.
  void operator()(NSTypeT<tree::BallTree>* ns) const;

  //! Construct the BiSearchVisitor.
  BiSearchVisitor(const arma::mat& querySet,
                  const size_t k,
                  arma::Mat<size_t>& neighbors,
                  arma::mat& distances,
                  const size_t leafSize);
};

/**
 * TrainVisitor sets the reference set to a new reference set on the given
 * NSType. We use template specialization to differenciate those tree types that
 * accept leafSize as a parameter. In these cases, a reference tree with proper
 * leafSize is built from the referenceSet.
 */
template<typename SortPolicy>
class TrainVisitor : public boost::static_visitor<void>
{
 private:
  //! The reference set to use for training.
  arma::mat&& referenceSet;
  //! The leaf size, used only by BinarySpaceTree.
  size_t leafSize;

  //! Train on the given NSType considering the leafSize.
  template<typename NSType>
  void TrainLeaf(NSType* ns) const;

 public:
  //! Alias template necessary for visual c++ compiler.
  template<template<typename TreeMetricType,
                    typename TreeStatType,
                    typename TreeMatType> class TreeType>
  using NSTypeT = NSType<SortPolicy, TreeType>;

  //! Default Train on the given NSType instance.
  template<template<typename TreeMetricType,
                    typename TreeStatType,
                    typename TreeMatType> class TreeType>
  void operator()(NSTypeT<TreeType>* ns) const;

  //! Train on the given NSType specialized for KDTrees.
  void operator()(NSTypeT<tree::KDTree>* ns) const;

  //! Train on the given NSType specialized for BallTrees.
  void operator()(NSTypeT<tree::BallTree>* ns) const;

  //! Construct the TrainVisitor object with the given reference set and leaf
  //! size for BinarySpaceTrees.
  TrainVisitor(arma::mat&& referenceSet, const size_t leafSize);
};

/**
 * SingleModeVisitor exposes the SingleMode method of the given NSType.
 */
class SingleModeVisitor : public boost::static_visitor<bool&>
{
 public:
  //! Return whether or not single-tree search is enabled.
  template<typename NSType>
  bool& operator()(NSType* ns) const;
};

/**
 * NaiveVisitor exposes the Naive method of the given NSType.
 */
class NaiveVisitor : public boost::static_visitor<bool&>
{
 public:
  //! Return whether or not naive search is enabled.
  template<typename NSType>
  bool& operator()(NSType *ns) const;
};

/**
 * EpsilonVisitor exposes the Epsilon method of the given NSType.
 */
class EpsilonVisitor : public boost::static_visitor<double&>
{
 public:
  //! Return epsilon, the approximation parameter.
  template<typename NSType>
  double& operator()(NSType *ns) const;
};

/**
 * ReferenceSetVisitor exposes the referenceSet of the given NSType.
 */
class ReferenceSetVisitor : public boost::static_visitor<const arma::mat&>
{
 public:
  //! Return the reference set.
  template<typename NSType>
  const arma::mat& operator()(NSType *ns) const;
};

/**
 * DeleteVisitor deletes the given NSType instance.
 */
class DeleteVisitor : public boost::static_visitor<void>
{
 public:
  //! Delete the NSType object.
  template<typename NSType>
  void operator()(NSType *ns) const;
};

/**
 * The NSModel class provides an easy way to serialize a model, abstracts away
 * the different types of trees, and also reflects the NeighborSearch API.  This
 * class is meant to be used by the command-line mlpack_knn and mlpack_kfn
 * programs, and thus does not have the same complete functionality and
 * flexibility as the NeighborSearch class.  So if you are using it outside of
 * mlpack_knn and mlpack_kfn, be aware that it is limited!
 *
 * @tparam SortPolicy The sort policy for distances; see NearestNeighborSort.
 */
template<typename SortPolicy>
class NSModel
{
 public:
  //! Enum type to identify each accepted tree type.
  enum TreeTypes
  {
    KD_TREE,
    COVER_TREE,
    R_TREE,
    R_STAR_TREE,
    BALL_TREE,
    X_TREE,
    HILBERT_R_TREE,
    R_PLUS_TREE,
    R_PLUS_PLUS_TREE,
<<<<<<< HEAD
    UB_TREE
=======
    VP_TREE,
    RP_TREE,
    MAX_RP_TREE
>>>>>>> 0f4b25ac
  };

 private:
  //! Tree type considered for neighbor search.
  TreeTypes treeType;

  //! For tree types that accept the maxLeafSize parameter.
  size_t leafSize;

  //! If true, random projections are used.
  bool randomBasis;
  //! This is the random projection matrix; only used if randomBasis is true.
  arma::mat q;

  /**
   * nSearch holds an instance of the NeigborSearch class for the current
   * treeType. It is initialized every time BuildModel is executed.
   * We access to the contained value through the visitor classes defined above.
   */
  boost::variant<NSType<SortPolicy, tree::KDTree>*,
                 NSType<SortPolicy, tree::StandardCoverTree>*,
                 NSType<SortPolicy, tree::RTree>*,
                 NSType<SortPolicy, tree::RStarTree>*,
                 NSType<SortPolicy, tree::BallTree>*,
                 NSType<SortPolicy, tree::XTree>*,
                 NSType<SortPolicy, tree::HilbertRTree>*,
                 NSType<SortPolicy, tree::RPlusTree>*,
                 NSType<SortPolicy, tree::RPlusPlusTree>*,
<<<<<<< HEAD
                 NSType<SortPolicy, tree::UBTree>*> nSearch;
=======
                 NSType<SortPolicy, tree::VPTree>*,
                 NSType<SortPolicy, tree::RPTree>*,
                 NSType<SortPolicy, tree::MaxRPTree>*> nSearch;
>>>>>>> 0f4b25ac

 public:
  /**
   * Initialize the NSModel with the given type and whether or not a random
   * basis should be used.
   */
  NSModel(TreeTypes treeType = TreeTypes::KD_TREE, bool randomBasis = false);

  //! Clean memory, if necessary.
  ~NSModel();

  //! Serialize the neighbor search model.
  template<typename Archive>
  void Serialize(Archive& ar, const unsigned int /* version */);

  //! Expose the dataset.
  const arma::mat& Dataset() const;

  //! Expose singleMode.
  bool SingleMode() const;
  bool& SingleMode();

  //! Expose naiveMode.
  bool Naive() const;
  bool& Naive();

  //! Expose Epsilon.
  double Epsilon() const;
  double& Epsilon();

  //! Expose leafSize.
  size_t LeafSize() const { return leafSize; }
  size_t& LeafSize() { return leafSize; }

  //! Expose treeType.
  TreeTypes TreeType() const { return treeType; }
  TreeTypes& TreeType() { return treeType; }

  //! Expose randomBasis.
  bool RandomBasis() const { return randomBasis; }
  bool& RandomBasis() { return randomBasis; }

  //! Build the reference tree.
  void BuildModel(arma::mat&& referenceSet,
                  const size_t leafSize,
                  const bool naive,
                  const bool singleMode,
                  const double epsilon = 0);

  //! Perform neighbor search.  The query set will be reordered.
  void Search(arma::mat&& querySet,
              const size_t k,
              arma::Mat<size_t>& neighbors,
              arma::mat& distances);

  //! Perform monochromatic neighbor search.
  void Search(const size_t k,
              arma::Mat<size_t>& neighbors,
              arma::mat& distances);

  //! Return a string representation of the current tree type.
  std::string TreeName() const;
};

} // namespace neighbor
} // namespace mlpack

// Include implementation.
#include "ns_model_impl.hpp"

#endif<|MERGE_RESOLUTION|>--- conflicted
+++ resolved
@@ -257,13 +257,10 @@
     HILBERT_R_TREE,
     R_PLUS_TREE,
     R_PLUS_PLUS_TREE,
-<<<<<<< HEAD
-    UB_TREE
-=======
     VP_TREE,
     RP_TREE,
-    MAX_RP_TREE
->>>>>>> 0f4b25ac
+    MAX_RP_TREE,
+    UB_TREE
   };
 
  private:
@@ -292,13 +289,10 @@
                  NSType<SortPolicy, tree::HilbertRTree>*,
                  NSType<SortPolicy, tree::RPlusTree>*,
                  NSType<SortPolicy, tree::RPlusPlusTree>*,
-<<<<<<< HEAD
-                 NSType<SortPolicy, tree::UBTree>*> nSearch;
-=======
                  NSType<SortPolicy, tree::VPTree>*,
                  NSType<SortPolicy, tree::RPTree>*,
-                 NSType<SortPolicy, tree::MaxRPTree>*> nSearch;
->>>>>>> 0f4b25ac
+                 NSType<SortPolicy, tree::MaxRPTree>*,
+                 NSType<SortPolicy, tree::UBTree>*> nSearch;
 
  public:
   /**
