--- conflicted
+++ resolved
@@ -15,9 +15,7 @@
 #ifndef MLPACK_CORE_UTIL_PARAM_HPP
 #define MLPACK_CORE_UTIL_PARAM_HPP
 
-<<<<<<< HEAD
-#include <mlpack/core/util/cli.hpp>
-=======
+// Required forward declarations.
 namespace mlpack {
 namespace data {
 
@@ -30,7 +28,6 @@
 
 } // namespace data
 } // namespace mlpack
->>>>>>> 1061b0bb
 
 /**
  * Document an executable.  Only one instance of this macro should be
