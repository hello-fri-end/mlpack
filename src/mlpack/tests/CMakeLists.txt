# mlpack test executable.
add_executable(mlpack_test
  akfn_test.cpp
  aknn_test.cpp
  ann_dist_test.cpp
  ann_layer_test.cpp
  ann_regularizer_test.cpp
  ann_test_tools.hpp
  ann_visitor_test.cpp
  arma_extend_test.cpp
  armadillo_svd_test.cpp
  async_learning_test.cpp
  augmented_rnns_tasks_test.cpp
  bias_svd_test.cpp
  binarize_test.cpp
  block_krylov_svd_test.cpp
  callback_test.cpp
  cf_test.cpp
  cli_binding_test.cpp
  io_test.cpp
  convolution_test.cpp
  convolutional_network_test.cpp
  cosine_tree_test.cpp
  cv_test.cpp
  dbscan_test.cpp
  dcgan_test.cpp
  decision_stump_test.cpp
  decision_tree_test.cpp
  det_test.cpp
  distribution_test.cpp
  drusilla_select_test.cpp
  emst_test.cpp
  fastmks_test.cpp
  facilities_test.cpp
  feedforward_network_test.cpp
  gan_test.cpp
  gmm_test.cpp
  hmm_test.cpp
  hoeffding_tree_test.cpp
  hpt_test.cpp
  hyperplane_test.cpp
  imputation_test.cpp
  init_rules_test.cpp
  kde_test.cpp
  kernel_pca_test.cpp
  kernel_test.cpp
  kernel_traits_test.cpp
  kfn_test.cpp
  kmeans_test.cpp
  knn_test.cpp
  krann_search_test.cpp
  ksinit_test.cpp
  lars_test.cpp
  layer_names_test.cpp
  lin_alg_test.cpp
  linear_svm_test.cpp
  lmnn_test.cpp
  local_coordinate_coding_test.cpp
  log_test.cpp
  logistic_regression_test.cpp
  loss_functions_test.cpp
  lsh_test.cpp
  math_test.cpp
  matrix_completion_test.cpp
  maximal_inputs_test.cpp
  mean_shift_test.cpp
  metric_test.cpp
  mlpack_test.cpp
  mock_categorical_data.hpp
  nbc_test.cpp
  nca_test.cpp
  nmf_test.cpp
  nystroem_method_test.cpp
  octree_test.cpp
  pca_test.cpp
  perceptron_test.cpp
  prefixedoutstream_test.cpp
  python_binding_test.cpp
  q_learning_test.cpp
  qdafn_test.cpp
  quic_svd_test.cpp
  radical_test.cpp
  random_forest_test.cpp
  random_test.cpp
  randomized_svd_test.cpp
  range_search_test.cpp
  rbm_network_test.cpp
  rectangle_tree_test.cpp
  recurrent_network_test.cpp
  regularized_svd_test.cpp
  reward_clipping_test.cpp
  rl_components_test.cpp
  scaling_test.cpp
  serialization.cpp
  serialization.hpp
  serialization_test.cpp
  sfinae_test.cpp
  softmax_regression_test.cpp
  sort_policy_test.cpp
  sparse_autoencoder_test.cpp
  sparse_coding_test.cpp
  spill_tree_test.cpp
  split_data_test.cpp
  string_encoding_test.cpp
  sumtree_test.cpp
  svd_batch_test.cpp
  svd_incremental_test.cpp
  svdplusplus_test.cpp
  termination_policy_test.cpp
  test_function_tools.hpp
  test_tools.hpp
  timer_test.cpp
  tree_test.cpp
  tree_traits_test.cpp
  ub_tree_test.cpp
  union_find_test.cpp
  vantage_point_tree_test.cpp
  wgan_test.cpp
  main_tests/approx_kfn_test.cpp
  main_tests/cf_test.cpp
  main_tests/dbscan_test.cpp
  main_tests/decision_stump_test.cpp
  main_tests/decision_tree_test.cpp
  main_tests/det_test.cpp
  main_tests/emst_test.cpp
  main_tests/fastmks_test.cpp
  main_tests/gmm_generate_test.cpp
  main_tests/gmm_probability_test.cpp
  main_tests/gmm_train_test.cpp
  main_tests/hmm_generate_test.cpp
  main_tests/hmm_loglik_test.cpp
  main_tests/hmm_test_utils.hpp
  main_tests/hmm_train_test.cpp
  main_tests/hmm_viterbi_test.cpp
  main_tests/hoeffding_tree_test.cpp
  main_tests/kde_test.cpp
  main_tests/kernel_pca_test.cpp
  main_tests/kfn_test.cpp
  main_tests/kmeans_test.cpp
  main_tests/knn_test.cpp
  main_tests/krann_test.cpp
  main_tests/linear_svm_test.cpp
  main_tests/lmnn_test.cpp
  main_tests/local_coordinate_coding_test.cpp
  main_tests/logistic_regression_test.cpp
  main_tests/lsh_test.cpp
  main_tests/mean_shift_test.cpp
  main_tests/nbc_test.cpp
  main_tests/nca_test.cpp
  main_tests/nmf_test.cpp
  main_tests/pca_test.cpp
  main_tests/perceptron_test.cpp
  main_tests/preprocess_binarize_test.cpp
  main_tests/preprocess_imputer_test.cpp
  main_tests/preprocess_scale_test.cpp
  main_tests/preprocess_split_test.cpp
  main_tests/radical_test.cpp
  main_tests/random_forest_test.cpp
  main_tests/range_search_test.cpp
  main_tests/softmax_regression_test.cpp
  main_tests/sparse_coding_test.cpp
  main_tests/test_helper.hpp
)

add_executable(mlpack_catch_test
  activation_functions_test.cpp
  adaboost_test.cpp
  image_load_test.cpp
  linear_regression_test.cpp
  main.cpp
  serialization_catch.cpp
  serialization_catch.hpp
  test_catch_tools.hpp
<<<<<<< HEAD
  image_load_test.cpp
  load_save_test.cpp
=======
  main_tests/adaboost_test.cpp
>>>>>>> 21206e79
  main_tests/image_converter_test.cpp
  main_tests/linear_regression_test.cpp
  main_tests/test_helper.hpp
)

# Link dependencies of test executable.
target_link_libraries(mlpack_test
  mlpack
  ${ARMADILLO_LIBRARIES}
  ${BOOST_LIBRARIES}
  ${COMPILER_SUPPORT_LIBRARIES}
)

target_link_libraries(mlpack_catch_test
  mlpack
  ${ARMADILLO_LIBRARIES}
  ${BOOST_LIBRARIES}
  ${COMPILER_SUPPORT_LIBRARIES}
)

set_target_properties(mlpack_test PROPERTIES COTIRE_CXX_PREFIX_HEADER_INIT "../core.hpp")
set_target_properties(mlpack_catch_test PROPERTIES COTIRE_CXX_PREFIX_HEADER_INIT "../core.hpp")
cotire(mlpack_test)
cotire(mlpack_catch_test)

# Copy test data into right place.
add_custom_command(TARGET mlpack_test
  POST_BUILD
  COMMAND ${CMAKE_COMMAND} -E copy_directory ${CMAKE_CURRENT_SOURCE_DIR}/data/
      ${PROJECT_BINARY_DIR}
)

add_custom_command(TARGET mlpack_catch_test
  POST_BUILD
  COMMAND ${CMAKE_COMMAND} -E copy_directory ${CMAKE_CURRENT_SOURCE_DIR}/data/
      ${PROJECT_BINARY_DIR}
)

add_custom_command(TARGET mlpack_test
  POST_BUILD
  COMMAND ${CMAKE_COMMAND} -E tar xjf mnist_first250_training_4s_and_9s.tar.bz2
  COMMAND ${CMAKE_COMMAND} -E tar xjf digits_train.tar.bz2
  COMMAND ${CMAKE_COMMAND} -E tar xjf digits_test.tar.bz2
  COMMAND ${CMAKE_COMMAND} -E tar xjf digits_train_label.tar.bz2
  COMMAND ${CMAKE_COMMAND} -E tar xjf digits_test_label.tar.bz2
  WORKING_DIRECTORY ${PROJECT_BINARY_DIR}
)

# The list of long running parallel tests
set(parallel_tests
  "ANNLayerTest;"
  "AsyncLearningTest;"
  "SVDIncrementalTest;"
  "SVDBatchTest;"
  "LocalCoordinateCodingTest;"
  "FeedForwardNetworkTest;"
  "RecurrentNetworkTest;"
  "SparseAutoencoderTest;"
  "GMMTest;"
  "CFTest;"
  "ConvolutionalNetworkTest;"
  "HMMTest;"
  "LARSTest;"
  "LogisticRegressionTest;"
  "GmmTrainMainTest;"
  "LinearSVMTest")

# Add tests to the testing framework
# Get the list of sources from the test target
get_target_property(test_sources mlpack_test SOURCES)

# Go through the list of test sources and parse the test suite name
foreach(test_file ${test_sources})
  # Regex for parsing files with AUTO_TEST_SUITE
  file(STRINGS ${test_file} test_suite REGEX "BOOST_AUTO_TEST_SUITE\\(.*")
  if(NOT "${test_suite}" STREQUAL "")
    # Get the substring of test_suite within brackets in test_name
    string(REGEX MATCH "\\(.*\\)" test_name ${test_suite})
    # Get the substring excluding the brackets, by calculating the indices
    string(LENGTH ${test_name} end_idx)
    math(EXPR end_idx "${end_idx} - 2")
    string(SUBSTRING ${test_name} "1" ${end_idx} test)
    # Add the test to the testing tool, test is the name of the test suite
    add_test(NAME ${test} COMMAND mlpack_test -t ${test} WORKING_DIRECTORY
      ${CMAKE_BINARY_DIR})
  endif()
  # Regex for parsing files with FIXTURE_TEST_SUITE similarly
  file(STRINGS ${test_file} test_suite REGEX "BOOST_FIXTURE_TEST_SUITE\\(.*,")
  if(NOT "${test_suite}" STREQUAL "")
    # Get the substring of test_suite within brackets and comma in test_name
    string(REGEX MATCH "\\(.*," test_name ${test_suite})
    string(LENGTH ${test_name} end_idx)
    math(EXPR end_idx "${end_idx} - 2")
    string(SUBSTRING ${test_name} "1" ${end_idx} test)
    add_test(NAME ${test} COMMAND mlpack_test -t ${test} WORKING_DIRECTORY
      ${CMAKE_BINARY_DIR})
  endif()
endforeach()

add_test(NAME "catch_test" COMMAND mlpack_catch_test WORKING_DIRECTORY ${CMAKE_BINARY_DIR})

# Use RUN_SERIAL for long running parallel tests
set_tests_properties(${parallel_tests} PROPERTIES RUN_SERIAL TRUE)
<|MERGE_RESOLUTION|>--- conflicted
+++ resolved
@@ -167,16 +167,12 @@
   adaboost_test.cpp
   image_load_test.cpp
   linear_regression_test.cpp
+  load_save_test.cpp
   main.cpp
   serialization_catch.cpp
   serialization_catch.hpp
   test_catch_tools.hpp
-<<<<<<< HEAD
-  image_load_test.cpp
-  load_save_test.cpp
-=======
   main_tests/adaboost_test.cpp
->>>>>>> 21206e79
   main_tests/image_converter_test.cpp
   main_tests/linear_regression_test.cpp
   main_tests/test_helper.hpp
