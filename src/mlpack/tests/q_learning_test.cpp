/**
 * @file tests/q_learning_test.cpp
 * @author Shangtong Zhang
 * @author Rohan Raj
 *
 * Test for Q-Learning implementation
 *
 * mlpack is free software; you may redistribute it and/or modify it under the
 * terms of the 3-clause BSD license.  You should have received a copy of the
 * 3-clause BSD license along with mlpack.  If not, see
 * http://www.opensource.org/licenses/BSD-3-Clause for more information.
 */

#include <mlpack/core.hpp>

#include <mlpack/methods/ann/ffn.hpp>
#include <mlpack/methods/ann/init_rules/gaussian_init.hpp>
#include <mlpack/methods/ann/layer/layer.hpp>
#include <mlpack/methods/ann/loss_functions/mean_squared_error.hpp>
#include <mlpack/methods/reinforcement_learning/q_learning.hpp>
#include <mlpack/methods/reinforcement_learning/q_networks/simple_dqn.hpp>
#include <mlpack/methods/reinforcement_learning/q_networks/dueling_dqn.hpp>
#include <mlpack/methods/reinforcement_learning/environment/mountain_car.hpp>
#include <mlpack/methods/reinforcement_learning/environment/acrobot.hpp>
#include <mlpack/methods/reinforcement_learning/environment/cart_pole.hpp>
#include <mlpack/methods/reinforcement_learning/environment/double_pole_cart.hpp>
#include <mlpack/methods/reinforcement_learning/policy/greedy_policy.hpp>
#include <mlpack/methods/reinforcement_learning/training_config.hpp>

#include <ensmallen.hpp>

#include <boost/test/unit_test.hpp>
#include "test_tools.hpp"

using namespace mlpack;
using namespace mlpack::ann;
using namespace ens;
using namespace mlpack::rl;

BOOST_AUTO_TEST_SUITE(QLearningTest);

template<typename AgentType>
bool testAgent(AgentType& agent,
               const double rewardThreshold,
               const size_t noOfEpisodes)
{
  bool converged = false;
  arma::running_stat<double> averageReturn;
  size_t episodes = 0;
  while (true)
  {
    double episodeReturn = agent.Episode();
    averageReturn(episodeReturn);
    episodes += 1;

    if (episodes > noOfEpisodes)
    {
      Log::Debug << "Agent failed." << std::endl;
      break;
    }

    Log::Debug << "Average return: " << averageReturn.mean()
        << " Episode return: " << episodeReturn << std::endl;

    // For the speed of the test case, a high criterion should not be set.
    if (averageReturn.mean() > rewardThreshold)
    {
      converged = true;
      agent.Deterministic() = true;
      arma::running_stat<double> testReturn;
      for (size_t i = 0; i < 10; ++i)
        testReturn(agent.Episode());

      Log::Debug << "Average return in deterministic test: "
          << testReturn.mean() << std::endl;
      break;
    }
  }
  return converged;
}

//! Test DQN in Cart Pole task.
BOOST_AUTO_TEST_CASE(CartPoleWithDQN)
{
  // Set up the network.
  SimpleDQN<> network(4, 128, 128, 2);

  // Set up the policy and replay method.
  GreedyPolicy<CartPole> policy(1.0, 1000, 0.1, 0.99);
  RandomReplay<CartPole> replayMethod(10, 10000);

  // Setting all training hyperparameters.
  TrainingConfig config;
  config.StepSize() = 0.01;
  config.Discount() = 0.9;
  config.TargetNetworkSyncInterval() = 100;
  config.ExplorationSteps() = 100;
  config.DoubleQLearning() = false;
  config.StepLimit() = 200;

  // Set up DQN agent.
  QLearning<CartPole, decltype(network), AdamUpdate, decltype(policy)>
      agent(config, network, policy, replayMethod);

  bool converged = testAgent<decltype(agent)>(agent, 35, 1000);

  // To check if the action returned by the agent is not nan and is finite.
  BOOST_REQUIRE(std::isfinite(double(agent.Action())));
  BOOST_REQUIRE(converged);
}

//! Test DQN in Cart Pole task with Prioritized Replay.
BOOST_AUTO_TEST_CASE(CartPoleWithDQNPrioritizedReplay)
{
  // Set up the network.
  SimpleDQN<> network(4, 128, 128, 2);

  // Set up the policy and replay method.
  GreedyPolicy<CartPole> policy(1.0, 1000, 0.1);
  PrioritizedReplay<CartPole> replayMethod(10, 10000, 0.6);

  TrainingConfig config;
  config.ExplorationSteps() = 100;
  config.StepLimit() = 200;

  // Set up DQN agent.
  QLearning<CartPole, decltype(network), AdamUpdate, decltype(policy),
      decltype(replayMethod)>
      agent(config, network, policy, replayMethod);

  bool converged = testAgent<decltype(agent)>(agent, 35, 1000);
  BOOST_REQUIRE(converged);
}

//! Test Double DQN in Cart Pole task.
BOOST_AUTO_TEST_CASE(CartPoleWithDoubleDQN)
{
  // It isn't guaranteed that the network will converge in the specified number
  // of iterations using random weights. If this works 1 of 4 times, I'm fine
  // with that.
  bool converged = false;
  for (size_t trial = 0; trial < 4; ++trial)
  {
    // Set up the network.
    SimpleDQN<> network(4, 20, 20, 2);

    // Set up the policy and replay method.
    GreedyPolicy<CartPole> policy(1.0, 1000, 0.1, 0.99);
    RandomReplay<CartPole> replayMethod(10, 10000);

    TrainingConfig config;
    config.ExplorationSteps() = 100;
    config.DoubleQLearning() = true;
    config.StepLimit() = 200;

    // Set up the DQN agent.
    QLearning<CartPole, decltype(network), RMSPropUpdate, decltype(policy)>
        agent(config, network, policy, replayMethod);

    converged = testAgent<decltype(agent)>(agent, 40, 1000);
    if (converged)
      break;
  }
  BOOST_REQUIRE(converged);
}

//! Test DQN in Acrobot task.
BOOST_AUTO_TEST_CASE(AcrobotWithDQN)
{
  // We will allow three trials, although it would be very uncommon for the test
  // to use more than one.
  bool converged = false;
  for (size_t trial = 0; trial < 3; ++trial)
  {
    // Set up the network.
    SimpleDQN<> network(4, 64, 32, 3);

    // Set up the policy and replay method.
    GreedyPolicy<Acrobot> policy(1.0, 1000, 0.1, 0.99);
    RandomReplay<Acrobot> replayMethod(20, 10000);

    TrainingConfig config;
    config.ExplorationSteps() = 100;
    config.StepLimit() = 400;

    // Set up DQN agent.
    QLearning<Acrobot, decltype(network), AdamUpdate, decltype(policy)>
        agent(config, network, policy, replayMethod);

    converged = testAgent<decltype(agent)>(agent, -380, 1000);
    if (converged)
      break;
  }
  BOOST_REQUIRE(converged);
}

//! Test DQN in Mountain Car task.
BOOST_AUTO_TEST_CASE(MountainCarWithDQN)
{
  // We will allow five trials total.
  bool converged = false;
  for (size_t trial = 0; trial < 5; trial++)
  {
    // Set up the network.
    SimpleDQN<> network(2, 64, 32, 3);

    // Set up the policy and replay method.
    GreedyPolicy<MountainCar> policy(1.0, 1000, 0.1, 0.99);
    RandomReplay<MountainCar> replayMethod(20, 10000);

    TrainingConfig config;
    config.StepSize() = 0.0001;
    config.ExplorationSteps() = 100;
    config.StepLimit() = 400;

    // Set up DQN agent.
    QLearning<MountainCar, decltype(network), AdamUpdate, decltype(policy)>
        agent(config, network, policy, replayMethod);

    converged = testAgent<decltype(agent)>(agent, -380, 1000);
    if (converged)
      break;
  }
  BOOST_REQUIRE(converged);
}

//! Test DQN in DoublePoleCart task.
BOOST_AUTO_TEST_CASE(DoublePoleCartWithDQN)
{
  bool converged = false;
  // We will allow four trials total.
  for (size_t trial = 0; trial < 4; trial++)
  {
<<<<<<< HEAD
    // Set up the module. Note that we use a custom network here.
    FFN<MeanSquaredError<>, GaussianInitialization> module(MeanSquaredError<>(),
        GaussianInitialization(0, 0.001));
    module.Add<Linear<>>(6, 256);
    module.Add<ReLULayer<>>();
    module.Add<Linear<>>(256, 3);

    // Adding the module to the SimpleDQN network containing required functions.
    SimpleDQN<> network(module);
=======
    // Set up the network. Note that we use a custom network here, and
    // pass it directly into the agent, without using SimpleDQN.
    FFN<MeanSquaredError<>, GaussianInitialization> network(
        MeanSquaredError<>(), GaussianInitialization(0, 0.001));
    network.Add<Linear<>>(6, 256);
    network.Add<ReLULayer<>>();
    network.Add<Linear<>>(256, 3);
>>>>>>> a147cfbd

    // Set up the policy and replay method.
    GreedyPolicy<DoublePoleCart> policy(1.0, 1000, 0.1, 0.99);
    RandomReplay<DoublePoleCart> replayMethod(20, 10000);

    TrainingConfig config;
    config.ExplorationSteps() = 100;
    config.StepLimit() = 600;

    // Set up DQN agent.
    QLearning<DoublePoleCart, decltype(network), AdamUpdate, decltype(policy)>
        agent(config, network, policy, replayMethod);

    size_t episodes = 0;
    size_t episodeSuccesses = 0;
    while (true)
    {
      double episodeReturn = agent.Episode();
      episodes += 1;

      if (episodeReturn >= 280)
        episodeSuccesses++;

      if (episodes > 2000)
      {
        Log::Debug << "Agent failed." << std::endl;
        break;
      }

      // If the network can solve the environment in two trials this is fine for
      // a simple test.
      Log::Debug << " Episode return: " << episodeReturn << std::endl;
      if (episodeSuccesses >= 2)
      {
        converged = true;
        Log::Debug << "QLearning has succeeded in the multiple pole cart" <<
            " environment." << std::endl;
        break;
      }
    }
    if (converged)
      break;
  }
  BOOST_REQUIRE(converged);
}

//! Test Dueling DQN in Cart Pole task.
BOOST_AUTO_TEST_CASE(CartPoleWithDuelingDQN)
{
  // Set up the network.
  DuelingDQN<> network(4, 128, 64, 2);

  // Set up the policy and replay method.
  GreedyPolicy<CartPole> policy(1.0, 1000, 0.1, 0.99);
  RandomReplay<CartPole> replayMethod(32, 2000);

  TrainingConfig config;
  config.ExplorationSteps() = 50;
  config.StepLimit() = 200;

  // Set up DQN agent.
  QLearning<CartPole, decltype(network), AdamUpdate, decltype(policy)>
      agent(config, network, policy, replayMethod);

  bool converged = testAgent<decltype(agent)>(agent, 40, 2000);
  BOOST_REQUIRE(converged);
}


//! Test Dueling DQN in Cart Pole task with Prioritized Replay.
BOOST_AUTO_TEST_CASE(CartPoleWithDuelingDQNPrioritizedReplay)
{
  // Set up the network.
  DuelingDQN<> network(4, 128, 64, 2);

  // Set up the policy and replay method.
  GreedyPolicy<CartPole> policy(1.0, 1000, 0.1);
  PrioritizedReplay<CartPole> replayMethod(32, 2000, 0.6);

  TrainingConfig config;
  config.ExplorationSteps() = 50;
  config.StepLimit() = 200;

  // Set up DQN agent.
  QLearning<CartPole, decltype(network), AdamUpdate, decltype(policy),
      decltype(replayMethod)>
      agent(config, network, policy, replayMethod);

  bool converged = testAgent<decltype(agent)>(agent, 40, 2000);
  BOOST_REQUIRE(converged);
}

//! Test Noisy DQN in Cart Pole task.
BOOST_AUTO_TEST_CASE(CartPoleWithNoisyDQN)
{
  // It isn't guaranteed that the network will converge in the specified number
  // of iterations using random weights.
  bool converged = false;
  for (size_t trial = 0; trial < 3; ++trial)
  {
    Log::Debug << "Trail number: " << trial << std::endl;

    // Set up the policy and replay method.
    GreedyPolicy<CartPole> policy(1.0, 1000, 0.1, 0.99);
    RandomReplay<CartPole> replayMethod(32, 2000);

    TrainingConfig config;
    config.StepLimit() = 200;
    config.NoisyQLearning() = true;

    // Set up the network with a flag to enable noisy layers.
    SimpleDQN<> network(4, 64, 32, 2, config.NoisyQLearning());

    // Set up DQN agent.
    QLearning<CartPole, decltype(network), AdamUpdate, decltype(policy)>
        agent(config, network, policy, replayMethod);

    converged = testAgent<decltype(agent)>(agent, -35, 1000);
    if (converged)
      break;
  }
  BOOST_REQUIRE(converged);
}


//! Test Dueling-Double-Noisy DQN in Cart Pole task.
BOOST_AUTO_TEST_CASE(CartPoleWithDuelingDoubleNoisyDQN)
{
  // It isn't guaranteed that the network will converge in the specified number
  // of iterations using random weights.
  bool converged = false;
  for (size_t trial = 0; trial < 5; ++trial)
  {
    Log::Debug << "Trail number: " << trial << std::endl;

    // Set up the policy and replay method.
    GreedyPolicy<CartPole> policy(1.0, 2000, 0.1, 0.99);
    RandomReplay<CartPole> replayMethod(32, 4000);

    TrainingConfig config;
    config.DoubleQLearning() = true;
    config.StepLimit() = 200;
    config.NoisyQLearning() = true;

    // Set up the network with a flag to enable noisy layers.
    DuelingDQN<> network(4, 64, 64, 2, config.NoisyQLearning());

    // Set up DQN agent.
    QLearning<CartPole, decltype(network), AdamUpdate, decltype(policy)>
        agent(config, network, policy, replayMethod);

    converged = testAgent<decltype(agent)>(agent, 35, 400);
    if (converged)
      break;
  }
  BOOST_REQUIRE(converged);
}

BOOST_AUTO_TEST_SUITE_END();<|MERGE_RESOLUTION|>--- conflicted
+++ resolved
@@ -231,25 +231,15 @@
   // We will allow four trials total.
   for (size_t trial = 0; trial < 4; trial++)
   {
-<<<<<<< HEAD
     // Set up the module. Note that we use a custom network here.
-    FFN<MeanSquaredError<>, GaussianInitialization> module(MeanSquaredError<>(),
-        GaussianInitialization(0, 0.001));
+    FFN<MeanSquaredError<>, GaussianInitialization> module(
+        MeanSquaredError<>(), GaussianInitialization(0, 0.001));
     module.Add<Linear<>>(6, 256);
     module.Add<ReLULayer<>>();
     module.Add<Linear<>>(256, 3);
 
     // Adding the module to the SimpleDQN network containing required functions.
     SimpleDQN<> network(module);
-=======
-    // Set up the network. Note that we use a custom network here, and
-    // pass it directly into the agent, without using SimpleDQN.
-    FFN<MeanSquaredError<>, GaussianInitialization> network(
-        MeanSquaredError<>(), GaussianInitialization(0, 0.001));
-    network.Add<Linear<>>(6, 256);
-    network.Add<ReLULayer<>>();
-    network.Add<Linear<>>(256, 3);
->>>>>>> a147cfbd
 
     // Set up the policy and replay method.
     GreedyPolicy<DoublePoleCart> policy(1.0, 1000, 0.1, 0.99);
