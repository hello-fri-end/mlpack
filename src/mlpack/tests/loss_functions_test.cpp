--- conflicted
+++ resolved
@@ -900,7 +900,6 @@
   CheckMatrices(output, expectedOutput, 0.1);
 }
 
-<<<<<<< HEAD
 /***
  * Simple test for ConcatPerformance function
  */
@@ -917,7 +916,6 @@
   //test Backward function
   module.Backward(input,target,output);
   REQUIRE(arma::accu(output) == -5);
-=======
 /**
  * Test that the function that can access the parameters of the
  * VR Class Reward layer works.
@@ -930,5 +928,4 @@
   // Make sure we can get the parameters successfully.
   REQUIRE(layer.Scale() == 2);
   REQUIRE(layer.SizeAverage() == false);
->>>>>>> 21057324
 }