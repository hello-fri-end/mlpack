--- conflicted
+++ resolved
@@ -3868,7 +3868,216 @@
     delete decoder;
 }
 
-<<<<<<< HEAD
+BOOST_AUTO_TEST_CASE(BatchNormWithMinBatchesTest)
+{
+  arma::mat input, output, result, runningMean, runningVar, delta;
+
+  // The input test matrix is of the form 3 x 2 x 4 x 1 where
+  // number of images are 3 and number of feature maps are 2.
+  input = arma::mat(8, 3);
+  input << 1 << 446 << 42 << arma::endr
+      << 2 << 16 << 63 << arma::endr
+      << 3 << 13 << 63 << arma::endr
+      << 4 << 21 << 21 << arma::endr
+      << 1 << 13 << 11 << arma::endr
+      << 32 << 45 << 42 << arma::endr
+      << 22 << 16 << 63 << arma::endr
+      << 32 << 13 << 42 << arma::endr;
+
+  // Output calculated using torch.nn.BatchNorm2d().
+  result = arma::mat(8, 3);
+  result << -0.4786 << 3.2634 << -0.1338 << arma::endr
+      << -0.4702 << -0.3525 << 0.0427 << arma::endr
+      << -0.4618 << -0.3777 << 0.0427 << arma::endr
+      << -0.4534 << -0.3104 << -0.3104 << arma::endr
+      << -1.5429 << -0.8486 << -0.9643 << arma::endr
+      << 0.2507 << 1.0029 << 0.8293 << arma::endr
+      << -0.3279 << -0.675 << 2.0443 << arma::endr
+      << 0.2507 << -0.8486 << 0.8293 << arma::endr;
+
+  // Check correctness of batch normalization.
+  BatchNorm<> module1(2, 1e-5, false, 0.1);
+  module1.Reset();
+  module1.Forward(input, output);
+  CheckMatrices(output, result, 1e-1);
+
+  // Check backward function.
+  module1.Backward(input, output, delta);
+  BOOST_REQUIRE_CLOSE(arma::accu(delta), 0.0102676, 1e-3);
+
+  // Check values for running mean and running variance.
+  // Calculated using torch.nn.BatchNorm2d().
+  runningMean = arma::mat(2, 1);
+  runningVar = arma::mat(2, 1);
+  runningMean(0) = 5.7917;
+  runningMean(1) = 2.76667;
+  runningVar(0) = 1543.6545;
+  runningVar(1) = 33.488;
+
+  CheckMatrices(runningMean, module1.TrainingMean(), 1e-3);
+  CheckMatrices(runningVar, module1.TrainingVariance(), 1e-2);
+
+  // Check correctness of layer when running mean and variance
+  // are updated using cumulative average.
+  BatchNorm<> module2(2);
+  module2.Reset();
+  module2.Forward(input, output);
+  CheckMatrices(output, result, 1e-1);
+
+  // Check values for running mean and running variance.
+  // Calculated using torch.nn.BatchNorm2d().
+  runningMean(0) = 57.9167;
+  runningMean(1) = 27.6667;
+  runningVar(0) = 15427.5380;
+  runningVar(1) = 325.8787;
+
+  CheckMatrices(runningMean, module2.TrainingMean(), 1e-2);
+  CheckMatrices(runningVar, module2.TrainingVariance(), 1e-2);
+
+  // Check correctness when model is testing.
+  arma::mat deterministicOutput;
+  module1.Deterministic() = true;
+  module1.Forward(input, deterministicOutput);
+
+  result.clear();
+  result = arma::mat(8, 3);
+  result << -0.12195 << 11.20426 << 0.92158 << arma::endr
+      << -0.0965 << 0.259824 << 1.4560 << arma::endr
+      << -0.071054 << 0.183567 << 1.45607 << arma::endr
+      << -0.045601<< 0.3870852 << 0.38708 << arma::endr
+      << -0.305288 << 1.7683 << 1.4227 << arma::endr
+      << 5.05166 << 7.29812<< 6.7797 << arma::endr
+      << 3.323614 << 2.2867 << 10.4086 << arma::endr
+      << 5.05166 << 1.7683 << 6.7797 << arma::endr;
+
+  CheckMatrices(result, deterministicOutput, 1e-1);
+
+  // Check correctness by updating the running mean and variance again.
+  module1.Deterministic() = false;
+
+  // Clean up.
+  output.clear();
+  input.clear();
+
+  // The input test matrix is of the form 2 x 2 x 3 x 1 where
+  // number of images are 2 and number of feature maps are 2.
+  input = arma::mat(6, 2);
+  input << 12 << 443 << arma::endr
+      << 134 << 45 << arma::endr
+      << 11 << 13 << arma::endr
+      << 14 << 55 << arma::endr
+      << 110 << 4 << arma::endr
+      << 1 << 45 << arma::endr;
+
+  result << -0.629337 << 2.14791 << arma::endr
+      << 0.156797 << -0.416694 << arma::endr
+      << -0.63578 << -0.622893 << arma::endr
+      << -0.637481 << 0.4440386 << arma::endr
+      << 1.894857 << -0.901267 << arma::endr
+      << -0.980402 << 0.180253 << arma::endr;
+
+  module1.Forward(input, output);
+  CheckMatrices(result, output, 1e-3);
+
+  // Check correctness for the second module as well.
+  module2.Forward(input, output);
+  CheckMatrices(result, output, 1e-3);
+
+  // Calculated using torch.nn.BatchNorm2d().
+  runningMean(0) = 16.1792;
+  runningMean(1) = 6.30667;
+  runningVar(0) = 4276.5849;
+  runningVar(1) = 202.595;
+
+  CheckMatrices(runningMean, module1.TrainingMean(), 1e-3);
+  CheckMatrices(runningVar, module1.TrainingVariance(), 1e-1);
+
+  // Check correctness of running mean and variance when their
+  // values are updated using cumulative average.
+  runningMean(0) = 83.79166;
+  runningMean(1) = 32.9166;
+  runningVar(0) = 22164.1035;
+  runningVar(1) = 1025.2227;
+
+  CheckMatrices(runningMean, module2.TrainingMean(), 1e-3);
+  CheckMatrices(runningVar, module2.TrainingVariance(), 1e-3);
+
+  // Check backward function.
+  module1.Backward(input, output, delta);
+
+  deterministicOutput.clear();
+  module1.Deterministic() = true;
+  module1.Forward(input, deterministicOutput);
+
+  result.clear();
+  result << -0.06388436 << 6.524754114 << arma::endr
+      << 1.799655281 << 0.44047968 << arma::endr
+      << -0.07913291 << -0.04784981 << arma::endr
+      << 0.5405045 << 3.4210097 << arma::endr
+      << 7.2851023 << -0.1620577 << arma::endr
+      << -0.37282639 << 2.7184474 << arma::endr;
+
+  // Calculated using torch.nn.BatchNorm2d().
+  CheckMatrices(result, deterministicOutput, 1e-1);
+}
+
+/**
+ * Batch Normalization layer numerical gradient test.
+ */
+BOOST_AUTO_TEST_CASE(GradientBatchNormWithMiniBatchesTest)
+{
+  // Add function gradient instantiation.
+  // To make this test robust, check it ten times.
+  bool pass = false;
+  for (size_t trial = 0; trial < 10; trial++)
+  {
+    struct GradientFunction
+    {
+      GradientFunction()
+      {
+        input = arma::randn(16, 1024);
+        arma::mat target;
+        target.ones(1, 1024);
+
+        model = new FFN<NegativeLogLikelihood<>, NguyenWidrowInitialization>();
+        model->Predictors() = input;
+        model->Responses() = target;
+        model->Add<IdentityLayer<>>();
+        model->Add<Convolution<>>(1, 2, 3, 3, 1, 1, 0, 0, 4, 4);
+        model->Add<BatchNorm<>>(2);
+        model->Add<Linear<>>(2 * 2 * 2, 2);
+        model->Add<LogSoftMax<>>();
+      }
+
+      ~GradientFunction()
+      {
+        delete model;
+      }
+
+      double Gradient(arma::mat& gradient) const
+      {
+        double error = model->Evaluate(model->Parameters(), 0, 1024, false);
+        model->Gradient(model->Parameters(), 0, gradient, 1024);
+        return error;
+      }
+
+      arma::mat& Parameters() { return model->Parameters(); }
+
+      FFN<NegativeLogLikelihood<>, NguyenWidrowInitialization>* model;
+      arma::mat input, target;
+    } function;
+
+    double gradient = CheckGradient(function);
+    if (gradient < 1e-1)
+    {
+      pass = true;
+      break;
+    }
+  }
+
+  BOOST_REQUIRE(pass);
+}
+
 /**
  * Simple Scaled Dot Product Attention test.
  */
@@ -4068,216 +4277,6 @@
 
   BOOST_REQUIRE_EQUAL(g.n_rows, input.n_rows);
   BOOST_REQUIRE_EQUAL(g.n_cols, input.n_cols);
-=======
-BOOST_AUTO_TEST_CASE(BatchNormWithMinBatchesTest)
-{
-  arma::mat input, output, result, runningMean, runningVar, delta;
-
-  // The input test matrix is of the form 3 x 2 x 4 x 1 where
-  // number of images are 3 and number of feature maps are 2.
-  input = arma::mat(8, 3);
-  input << 1 << 446 << 42 << arma::endr
-      << 2 << 16 << 63 << arma::endr
-      << 3 << 13 << 63 << arma::endr
-      << 4 << 21 << 21 << arma::endr
-      << 1 << 13 << 11 << arma::endr
-      << 32 << 45 << 42 << arma::endr
-      << 22 << 16 << 63 << arma::endr
-      << 32 << 13 << 42 << arma::endr;
-
-  // Output calculated using torch.nn.BatchNorm2d().
-  result = arma::mat(8, 3);
-  result << -0.4786 << 3.2634 << -0.1338 << arma::endr
-      << -0.4702 << -0.3525 << 0.0427 << arma::endr
-      << -0.4618 << -0.3777 << 0.0427 << arma::endr
-      << -0.4534 << -0.3104 << -0.3104 << arma::endr
-      << -1.5429 << -0.8486 << -0.9643 << arma::endr
-      << 0.2507 << 1.0029 << 0.8293 << arma::endr
-      << -0.3279 << -0.675 << 2.0443 << arma::endr
-      << 0.2507 << -0.8486 << 0.8293 << arma::endr;
-
-  // Check correctness of batch normalization.
-  BatchNorm<> module1(2, 1e-5, false, 0.1);
-  module1.Reset();
-  module1.Forward(input, output);
-  CheckMatrices(output, result, 1e-1);
-
-  // Check backward function.
-  module1.Backward(input, output, delta);
-  BOOST_REQUIRE_CLOSE(arma::accu(delta), 0.0102676, 1e-3);
-
-  // Check values for running mean and running variance.
-  // Calculated using torch.nn.BatchNorm2d().
-  runningMean = arma::mat(2, 1);
-  runningVar = arma::mat(2, 1);
-  runningMean(0) = 5.7917;
-  runningMean(1) = 2.76667;
-  runningVar(0) = 1543.6545;
-  runningVar(1) = 33.488;
-
-  CheckMatrices(runningMean, module1.TrainingMean(), 1e-3);
-  CheckMatrices(runningVar, module1.TrainingVariance(), 1e-2);
-
-  // Check correctness of layer when running mean and variance
-  // are updated using cumulative average.
-  BatchNorm<> module2(2);
-  module2.Reset();
-  module2.Forward(input, output);
-  CheckMatrices(output, result, 1e-1);
-
-  // Check values for running mean and running variance.
-  // Calculated using torch.nn.BatchNorm2d().
-  runningMean(0) = 57.9167;
-  runningMean(1) = 27.6667;
-  runningVar(0) = 15427.5380;
-  runningVar(1) = 325.8787;
-
-  CheckMatrices(runningMean, module2.TrainingMean(), 1e-2);
-  CheckMatrices(runningVar, module2.TrainingVariance(), 1e-2);
-
-  // Check correctness when model is testing.
-  arma::mat deterministicOutput;
-  module1.Deterministic() = true;
-  module1.Forward(input, deterministicOutput);
-
-  result.clear();
-  result = arma::mat(8, 3);
-  result << -0.12195 << 11.20426 << 0.92158 << arma::endr
-      << -0.0965 << 0.259824 << 1.4560 << arma::endr
-      << -0.071054 << 0.183567 << 1.45607 << arma::endr
-      << -0.045601<< 0.3870852 << 0.38708 << arma::endr
-      << -0.305288 << 1.7683 << 1.4227 << arma::endr
-      << 5.05166 << 7.29812<< 6.7797 << arma::endr
-      << 3.323614 << 2.2867 << 10.4086 << arma::endr
-      << 5.05166 << 1.7683 << 6.7797 << arma::endr;
-
-  CheckMatrices(result, deterministicOutput, 1e-1);
-
-  // Check correctness by updating the running mean and variance again.
-  module1.Deterministic() = false;
-
-  // Clean up.
-  output.clear();
-  input.clear();
-
-  // The input test matrix is of the form 2 x 2 x 3 x 1 where
-  // number of images are 2 and number of feature maps are 2.
-  input = arma::mat(6, 2);
-  input << 12 << 443 << arma::endr
-      << 134 << 45 << arma::endr
-      << 11 << 13 << arma::endr
-      << 14 << 55 << arma::endr
-      << 110 << 4 << arma::endr
-      << 1 << 45 << arma::endr;
-
-  result << -0.629337 << 2.14791 << arma::endr
-      << 0.156797 << -0.416694 << arma::endr
-      << -0.63578 << -0.622893 << arma::endr
-      << -0.637481 << 0.4440386 << arma::endr
-      << 1.894857 << -0.901267 << arma::endr
-      << -0.980402 << 0.180253 << arma::endr;
-
-  module1.Forward(input, output);
-  CheckMatrices(result, output, 1e-3);
-
-  // Check correctness for the second module as well.
-  module2.Forward(input, output);
-  CheckMatrices(result, output, 1e-3);
-
-  // Calculated using torch.nn.BatchNorm2d().
-  runningMean(0) = 16.1792;
-  runningMean(1) = 6.30667;
-  runningVar(0) = 4276.5849;
-  runningVar(1) = 202.595;
-
-  CheckMatrices(runningMean, module1.TrainingMean(), 1e-3);
-  CheckMatrices(runningVar, module1.TrainingVariance(), 1e-1);
-
-  // Check correctness of running mean and variance when their
-  // values are updated using cumulative average.
-  runningMean(0) = 83.79166;
-  runningMean(1) = 32.9166;
-  runningVar(0) = 22164.1035;
-  runningVar(1) = 1025.2227;
-
-  CheckMatrices(runningMean, module2.TrainingMean(), 1e-3);
-  CheckMatrices(runningVar, module2.TrainingVariance(), 1e-3);
-
-  // Check backward function.
-  module1.Backward(input, output, delta);
-
-  deterministicOutput.clear();
-  module1.Deterministic() = true;
-  module1.Forward(input, deterministicOutput);
-
-  result.clear();
-  result << -0.06388436 << 6.524754114 << arma::endr
-      << 1.799655281 << 0.44047968 << arma::endr
-      << -0.07913291 << -0.04784981 << arma::endr
-      << 0.5405045 << 3.4210097 << arma::endr
-      << 7.2851023 << -0.1620577 << arma::endr
-      << -0.37282639 << 2.7184474 << arma::endr;
-
-  // Calculated using torch.nn.BatchNorm2d().
-  CheckMatrices(result, deterministicOutput, 1e-1);
-}
-
-/**
- * Batch Normalization layer numerical gradient test.
- */
-BOOST_AUTO_TEST_CASE(GradientBatchNormWithMiniBatchesTest)
-{
-  // Add function gradient instantiation.
-  // To make this test robust, check it ten times.
-  bool pass = false;
-  for (size_t trial = 0; trial < 10; trial++)
-  {
-    struct GradientFunction
-    {
-      GradientFunction()
-      {
-        input = arma::randn(16, 1024);
-        arma::mat target;
-        target.ones(1, 1024);
-
-        model = new FFN<NegativeLogLikelihood<>, NguyenWidrowInitialization>();
-        model->Predictors() = input;
-        model->Responses() = target;
-        model->Add<IdentityLayer<>>();
-        model->Add<Convolution<>>(1, 2, 3, 3, 1, 1, 0, 0, 4, 4);
-        model->Add<BatchNorm<>>(2);
-        model->Add<Linear<>>(2 * 2 * 2, 2);
-        model->Add<LogSoftMax<>>();
-      }
-
-      ~GradientFunction()
-      {
-        delete model;
-      }
-
-      double Gradient(arma::mat& gradient) const
-      {
-        double error = model->Evaluate(model->Parameters(), 0, 1024, false);
-        model->Gradient(model->Parameters(), 0, gradient, 1024);
-        return error;
-      }
-
-      arma::mat& Parameters() { return model->Parameters(); }
-
-      FFN<NegativeLogLikelihood<>, NguyenWidrowInitialization>* model;
-      arma::mat input, target;
-    } function;
-
-    double gradient = CheckGradient(function);
-    if (gradient < 1e-1)
-    {
-      pass = true;
-      break;
-    }
-  }
-
-  BOOST_REQUIRE(pass);
->>>>>>> ca7045a7
 }
 
 BOOST_AUTO_TEST_SUITE_END();